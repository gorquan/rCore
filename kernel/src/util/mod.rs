--- conflicted
+++ resolved
@@ -16,7 +16,6 @@
     ptr.add(s.len()).write(0);
 }
 
-<<<<<<< HEAD
 // Taken from m-labs/smoltcp src/macros.rs, thanks for their contribution
 // https://github.com/m-labs/smoltcp/blob/master/src/macros.rs
 macro_rules! enum_with_unknown {
@@ -70,7 +69,8 @@
             }
         }
     }
-=======
+}
+
 #[inline(always)]
 pub fn write<T>(addr: usize, content: T) {
     let cell = (addr) as *mut T;
@@ -83,5 +83,4 @@
 pub fn read<T>(addr: usize) -> T {
     let cell = (addr) as *const T;
     unsafe { read_volatile(cell) }
->>>>>>> 75ba0859
 }